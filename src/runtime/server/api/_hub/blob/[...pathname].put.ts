--- conflicted
+++ resolved
@@ -3,26 +3,7 @@
 import { hubBlob } from '../../../utils/blob'
 import { requireNuxtHubAuthorization } from '../../../utils/auth'
 import { requireNuxtHubFeature } from '../../../utils/features'
-<<<<<<< HEAD
 import { streamToArrayBuffer } from '../../../internal/utils/stream'
-=======
-
-async function streamToArrayBuffer(stream: ReadableStream, streamSize: number) {
-  const result = new Uint8Array(streamSize)
-  let bytesRead = 0
-  const reader = stream.getReader()
-
-  while (true) {
-    const { done, value } = await reader.read()
-    if (done) {
-      break
-    }
-    result.set(value, bytesRead)
-    bytesRead += value.length
-  }
-  return result
-}
->>>>>>> 10bb263e
 
 export default eventHandler(async (event) => {
   await requireNuxtHubAuthorization(event)
