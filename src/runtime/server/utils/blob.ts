--- conflicted
+++ resolved
@@ -1,7 +1,6 @@
 import type { extensions } from '@uploadthing/mime-types'
 import slugify from '@sindresorhus/slugify'
 import type { R2Bucket, ReadableStream, R2MultipartUpload } from '@cloudflare/workers-types/experimental'
-import { z } from 'zod'
 import { ofetch } from 'ofetch'
 import mime from 'mime'
 import type { H3Event } from 'h3'
@@ -11,11 +10,8 @@
 import { parse } from 'pathe'
 import { joinURL } from 'ufo'
 import { requireNuxtHubFeature } from './features'
-<<<<<<< HEAD
 import { streamToArrayBuffer } from '../internal/utils/stream'
-=======
 import { useRuntimeConfig } from '#imports'
->>>>>>> 10bb263e
 
 export interface BlobObject {
   /**
@@ -114,6 +110,7 @@
   contentLength?: string,
   /**
    * If a random suffix is added to the blob pathname.
+   * @default false
    */
   addRandomSuffix?: boolean,
   [key: string]: any
@@ -304,7 +301,7 @@
         return await bucket.delete(decodeURI(pathnames))
       }
     },
-    async createMultipartUpload(pathname: string, options: BlobMultipartOptions = { addRandomSuffix: true }): Promise<BlobMultipartUpload> {
+    async createMultipartUpload(pathname: string, options: BlobMultipartOptions = {}): Promise<BlobMultipartUpload> {
       pathname = decodeURI(pathname)
       const { contentType: optionsContentType, contentLength, addRandomSuffix, ...customMetadata } = options
       const contentType = optionsContentType || getContentType(pathname)
@@ -389,13 +386,8 @@
         query
       })
     },
-<<<<<<< HEAD
-    async head(pathname: string) {
-      return await blobAPI<BlobObject>(`/head/${decodeURI(pathname)}`, {
-=======
     async head(pathname: string): Promise<BlobObject> {
       return await blobAPI(`/head/${decodeURI(pathname)}`, {
->>>>>>> 10bb263e
         method: 'GET'
       })
     },
@@ -414,7 +406,7 @@
       }
       return
     },
-    async createMultipartUpload(pathname: string, options: BlobMultipartOptions = { addRandomSuffix: true }) {
+    async createMultipartUpload(pathname: string, options: BlobMultipartOptions = {}) {
       return await blobAPI<BlobMultipartUpload>(`/multipart/${decodeURI(pathname)}`, {
         method: 'POST',
         body: options,
