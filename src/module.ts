--- conflicted
+++ resolved
@@ -1,11 +1,7 @@
-<<<<<<< HEAD
-import { defineNuxtModule, createResolver, logger, addServerScanDir, installModule, addServerImportsDir, addImportsDir } from '@nuxt/kit'
-=======
 import { mkdir, writeFile, readFile } from 'node:fs/promises'
 import { execSync } from 'node:child_process'
 import { argv } from 'node:process'
-import { defineNuxtModule, createResolver, logger, addServerScanDir, installModule, addServerImportsDir } from '@nuxt/kit'
->>>>>>> 10bb263e
+import { defineNuxtModule, createResolver, logger, addServerScanDir, installModule, addServerImportsDir, addImportsDir } from '@nuxt/kit'
 import { join } from 'pathe'
 import { defu } from 'defu'
 import { findWorkspaceDir } from 'pkg-types'
