--- conflicted
+++ resolved
@@ -463,7 +463,6 @@
 }
 ```
 
-<<<<<<< HEAD
 ### `BlobMultipartUpload`
 
 ```ts
@@ -496,7 +495,8 @@
   progress: Readonly<Ref<number>>
   abort: () => Promise<void>
 }
-=======
+```
+
 ### `BlobListResult`
 
 ```ts
@@ -555,5 +555,4 @@
     </button>
   </div>
 </template>
->>>>>>> 78e316a3
 ```